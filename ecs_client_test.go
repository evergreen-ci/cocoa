--- conflicted
+++ resolved
@@ -43,37 +43,7 @@
 		}
 	}
 
-	makeFamily := func() string {
-		return os.Getenv("AWS_ECS_TASK_DEFINITION_PREFIX") + utility.RandomString()
-	}
-
-<<<<<<< HEAD
-func TestECSClientTaskDefinition(t *testing.T) {
-	cleanupTaskDefinition := func(ctx context.Context, t *testing.T, c *BasicECSClient, out *ecs.RegisterTaskDefinitionOutput) {
-		if out != nil && out.TaskDefinition != nil && out.TaskDefinition.TaskDefinitionArn != nil {
-			out, err := c.DeregisterTaskDefinition(ctx, &ecs.DeregisterTaskDefinitionInput{
-				TaskDefinition: out.TaskDefinition.TaskDefinitionArn,
-			})
-			require.NoError(t, err)
-			require.NotZero(t, out)
-		}
-	}
-
-	cleanupTask := func(ctx context.Context, t *testing.T, c *BasicECSClient, runOut *ecs.RunTaskOutput) {
-		if runOut != nil && len(runOut.Tasks) > 0 && runOut.Tasks[0].TaskArn != nil {
-			out, err := c.StopTask(ctx, &ecs.StopTaskInput{
-				Cluster: aws.String(os.Getenv("AWS_ECS_CLUSTER")),
-				Task:    aws.String(*runOut.Tasks[0].TaskArn),
-			})
-			require.NoError(t, err)
-			require.NotZero(t, out)
-		}
-	}
-
 	checkAWSEnvVarsForECS(t)
-=======
-	checkAWSEnvVars(t)
->>>>>>> 2cd4436f
 
 	ctx, cancel := context.WithCancel(context.Background())
 	defer cancel()
@@ -115,11 +85,7 @@
 				},
 				Cpu:    aws.String("128"),
 				Memory: aws.String("4"),
-<<<<<<< HEAD
 				Family: aws.String(makeFamily(t.Name())),
-=======
-				Family: aws.String(makeFamily()),
->>>>>>> 2cd4436f
 			})
 			require.NoError(t, err)
 			require.NotNil(t, registerOut)
@@ -135,10 +101,6 @@
 			})
 			require.NoError(t, err)
 			require.NotZero(t, out)
-<<<<<<< HEAD
-=======
-
->>>>>>> 2cd4436f
 		},
 	} {
 		t.Run(tName, func(t *testing.T) {
@@ -148,7 +110,6 @@
 			defer c.Close(tctx)
 
 			tCase(tctx, t, c)
-<<<<<<< HEAD
 		})
 	}
 
@@ -282,172 +243,6 @@
 			tCase(tctx, t, c)
 		})
 	}
-=======
-		})
-	}
-
-	registerIn := &ecs.RegisterTaskDefinitionInput{
-		ContainerDefinitions: []*ecs.ContainerDefinition{
-			{
-				Command: []*string{aws.String("echo"), aws.String("foo")},
-				Image:   aws.String("busybox"),
-				Name:    aws.String("print_foo"),
-			},
-		},
-		Cpu:    aws.String("128"),
-		Memory: aws.String("4"),
-		Family: aws.String(makeFamily()),
-	}
-
-	registerOut, err := c.RegisterTaskDefinition(ctx, registerIn)
-	require.NoError(t, err)
-	require.NotZero(t, registerOut)
-	require.NotZero(t, registerOut.TaskDefinition)
-
-	defer func() {
-		cleanupTaskDefinition(ctx, t, c, registerOut)
-		err := c.Close(ctx)
-		require.NoError(t, err)
-	}()
-
-	for tName, tCase := range map[string]func(context.Context, *testing.T, *BasicECSClient){
-		"RunTaskFailsWithInvalidInput": func(ctx context.Context, t *testing.T, c *BasicECSClient) {
-			out, err := c.RunTask(ctx, &ecs.RunTaskInput{})
-			assert.Error(t, err)
-			assert.Zero(t, out)
-		},
-		"DescribeTasksFailsWithInvalidInput": func(ctx context.Context, t *testing.T, c *BasicECSClient) {
-			out, err := c.DescribeTasks(ctx, &ecs.DescribeTasksInput{})
-			assert.Error(t, err)
-			assert.Zero(t, out)
-		},
-		"StopTaskFailsWithInvalidInput": func(ctx context.Context, t *testing.T, c *BasicECSClient) {
-			out, err := c.StopTask(ctx, &ecs.StopTaskInput{})
-			assert.Error(t, err)
-			assert.Zero(t, out)
-		},
-		"RunTaskFailsWithValidButNonexistentInput": func(ctx context.Context, t *testing.T, c *BasicECSClient) {
-			out, err := c.RunTask(ctx, &ecs.RunTaskInput{
-				Cluster:        aws.String(os.Getenv("AWS_ECS_CLUSTER")),
-				TaskDefinition: aws.String(utility.RandomString()),
-			})
-			assert.Error(t, err)
-			assert.Zero(t, out)
-		},
-		"RunTaskFailsWithoutCluster": func(ctx context.Context, t *testing.T, c *BasicECSClient) {
-			require.NotZero(t, registerOut.TaskDefinition.Status)
-			assert.Equal(t, "ACTIVE", *registerOut.TaskDefinition.Status)
-
-			runOut, err := c.RunTask(ctx, &ecs.RunTaskInput{
-				TaskDefinition: registerOut.TaskDefinition.TaskDefinitionArn,
-			})
-
-			require.Error(t, err)
-			require.Zero(t, runOut)
-
-			defer cleanupTask(ctx, t, c, runOut)
-		},
-		"DescribeTasksFailsWithNoClusterAndValidButNonexistentInput": func(ctx context.Context, t *testing.T, c *BasicECSClient) {
-			out, err := c.DescribeTasks(ctx, &ecs.DescribeTasksInput{
-				Tasks: []*string{aws.String(utility.RandomString())},
-			})
-			assert.Error(t, err)
-			assert.Zero(t, out)
-		},
-		"DescribeTasksReturnsFailureWithClusterAndValidButNonexistentInput": func(ctx context.Context, t *testing.T, c *BasicECSClient) {
-			out, err := c.DescribeTasks(ctx, &ecs.DescribeTasksInput{
-				Cluster: aws.String(os.Getenv("AWS_ECS_CLUSTER")),
-				Tasks:   []*string{aws.String(utility.RandomString())},
-			})
-
-			assert.NoError(t, err)
-			assert.NotZero(t, out)
-			assert.NotZero(t, out.Failures)
-			assert.Empty(t, out.Tasks)
-
-		},
-		"StopTaskFailsWithValidButNonexistentInput": func(ctx context.Context, t *testing.T, c *BasicECSClient) {
-			out, err := c.StopTask(ctx, &ecs.StopTaskInput{
-				Cluster: aws.String(os.Getenv("AWS_ECS_CLUSTER")),
-				Task:    aws.String(utility.RandomString()),
-			})
-			assert.Error(t, err)
-			assert.Zero(t, out)
-		},
-		"RegisterSucceedsWithDuplicateTaskDefinition": func(ctx context.Context, t *testing.T, c *BasicECSClient) {
-			outDuplicate, err := c.RegisterTaskDefinition(ctx, registerIn)
-
-			require.NoError(t, err)
-			require.NotZero(t, outDuplicate)
-			require.NotZero(t, outDuplicate.TaskDefinition)
-
-			defer cleanupTaskDefinition(ctx, t, c, outDuplicate)
-
-			assert.True(t, *outDuplicate.TaskDefinition.Revision > *registerOut.TaskDefinition.Revision)
-
-		},
-		"RunAndStopTaskSucceedsWithRegisteredTaskDefinition": func(ctx context.Context, t *testing.T, c *BasicECSClient) {
-
-			require.NotZero(t, registerOut.TaskDefinition.Status)
-			assert.Equal(t, "ACTIVE", *registerOut.TaskDefinition.Status)
-
-			runOut, err := c.RunTask(ctx, &ecs.RunTaskInput{
-				Cluster:        aws.String(os.Getenv("AWS_ECS_CLUSTER")),
-				TaskDefinition: registerOut.TaskDefinition.TaskDefinitionArn,
-			})
-
-			require.NoError(t, err)
-			require.NotZero(t, runOut)
-			require.Empty(t, runOut.Failures)
-			require.NotEmpty(t, runOut.Tasks)
-			assert.Equal(t, runOut.Tasks[0].TaskDefinitionArn, registerOut.TaskDefinition.TaskDefinitionArn)
-
-			out, err := c.StopTask(ctx, &ecs.StopTaskInput{
-				Cluster: aws.String(os.Getenv("AWS_ECS_CLUSTER")),
-				Task:    aws.String(*runOut.Tasks[0].TaskArn),
-			})
-			require.NoError(t, err)
-			require.NotZero(t, out)
-			require.NotZero(t, out.Task)
-			assert.Equal(t, runOut.Tasks[0].TaskArn, out.Task.TaskArn)
-
-		},
-
-		"DescribeTaskSucceedsWithRunningTask": func(ctx context.Context, t *testing.T, c *BasicECSClient) {
-			require.NotZero(t, registerOut.TaskDefinition.Status)
-			assert.Equal(t, "ACTIVE", *registerOut.TaskDefinition.Status)
-
-			runOut, err := c.RunTask(ctx, &ecs.RunTaskInput{
-				Cluster:        aws.String(os.Getenv("AWS_ECS_CLUSTER")),
-				TaskDefinition: registerOut.TaskDefinition.TaskDefinitionArn,
-			})
-
-			require.NoError(t, err)
-			require.NotZero(t, runOut)
-			require.NotEmpty(t, runOut.Tasks)
-
-			defer cleanupTask(ctx, t, c, runOut)
-
-			out, err := c.DescribeTasks(ctx, &ecs.DescribeTasksInput{
-				Cluster: aws.String(os.Getenv("AWS_ECS_CLUSTER")),
-				Tasks:   []*string{aws.String(*runOut.Tasks[0].TaskArn)},
-			})
-
-			require.NoError(t, err)
-			require.NotZero(t, out)
-			require.NotEmpty(t, out.Tasks)
-			assert.Equal(t, *out.Tasks[0].TaskDefinitionArn, *registerOut.TaskDefinition.TaskDefinitionArn)
-			assert.Equal(t, out.Tasks[0].TaskArn, runOut.Tasks[0].TaskArn)
-		},
-	} {
-		t.Run(tName, func(t *testing.T) {
-			tctx, tcancel := context.WithTimeout(ctx, 30*time.Second)
-			defer tcancel()
-
-			tCase(tctx, t, c)
-		})
-	}
->>>>>>> 2cd4436f
 }
 
 func checkAWSEnvVarsForECS(t *testing.T) {
@@ -467,7 +262,6 @@
 		"AWS_ROLE",
 		"AWS_REGION",
 		"AWS_ECS_CLUSTER",
-<<<<<<< HEAD
 		"AWS_SECRET_PREFIX",
 		"AWS_ECS_TASK_DEFINITION_PREFIX",
 	)
@@ -477,10 +271,6 @@
 	var missing []string
 
 	for _, envVar := range envVars {
-=======
-		"AWS_ECS_TASK_DEFINITION_PREFIX",
-	} {
->>>>>>> 2cd4436f
 		if os.Getenv(envVar) == "" {
 			missing = append(missing, envVar)
 		}
