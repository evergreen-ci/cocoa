--- conflicted
+++ resolved
@@ -25,11 +25,7 @@
 	// GetSecretValue gets the decrypted value of a secret.
 	GetSecretValue(ctx context.Context, in *secretsmanager.GetSecretValueInput) (*secretsmanager.GetSecretValueOutput, error)
 	// UpdateSecret updates the value of an existing secret.
-<<<<<<< HEAD
 	UpdateSecretValue(ctx context.Context, in *secretsmanager.UpdateSecretInput) (*secretsmanager.UpdateSecretOutput, error)
-=======
-	UpdateSecret(ctx context.Context, in *secretsmanager.UpdateSecretInput) (*secretsmanager.UpdateSecretOutput, error)
->>>>>>> 303c1388
 	// DeleteSecret deletes an existing secret.
 	DeleteSecret(ctx context.Context, in *secretsmanager.DeleteSecretInput) (*secretsmanager.DeleteSecretOutput, error)
 	// Close closes the client and cleans up its resources. Implementations
@@ -154,13 +150,8 @@
 	return out, err
 }
 
-<<<<<<< HEAD
 // UpdateSecretValue updates the value of an existing secret.
 func (c *BasicSecretsManagerClient) UpdateSecretValue(ctx context.Context, in *secretsmanager.UpdateSecretInput) (*secretsmanager.UpdateSecretOutput, error) {
-=======
-// UpdateSecret updates the value of an existing secret.
-func (c *BasicSecretsManagerClient) UpdateSecret(ctx context.Context, in *secretsmanager.UpdateSecretInput) (*secretsmanager.UpdateSecretOutput, error) {
->>>>>>> 303c1388
 	if err := c.setup(); err != nil {
 		return nil, errors.Wrap(err, "setting up client")
 	}
