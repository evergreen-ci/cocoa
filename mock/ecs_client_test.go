--- conflicted
+++ resolved
@@ -5,8 +5,6 @@
 	"testing"
 	"time"
 
-	"github.com/aws/aws-sdk-go/aws"
-	"github.com/aws/aws-sdk-go/service/ecs"
 	"github.com/evergreen-ci/cocoa"
 	"github.com/evergreen-ci/cocoa/internal/testcase"
 	"github.com/evergreen-ci/cocoa/internal/testutil"
@@ -16,30 +14,6 @@
 
 // defaultTestTimeout is the default test timeout for mock tests.
 const defaultTestTimeout = time.Second
-
-<<<<<<< HEAD
-// validRegisterTaskDefinitionInput returns a valid set of options for
-// registering an ECS task definition.
-=======
->>>>>>> a7ac238e
-func validRegisterTaskDefinitionInput(t *testing.T) ecs.RegisterTaskDefinitionInput {
-	return ecs.RegisterTaskDefinitionInput{
-		ContainerDefinitions: []*ecs.ContainerDefinition{
-			{
-				Command: []*string{aws.String("echo"), aws.String("foo")},
-				Image:   aws.String("busybox"),
-				Name:    aws.String("print_foo"),
-			},
-		},
-		Cpu:    aws.String("128"),
-		Memory: aws.String("256"),
-		Family: aws.String(testutil.NewTaskDefinitionFamily(t)),
-	}
-<<<<<<< HEAD
-
-=======
->>>>>>> a7ac238e
-}
 
 func TestECSClient(t *testing.T) {
 	assert.Implements(t, (*cocoa.ECSClient)(nil), &ECSClient{})
@@ -65,24 +39,12 @@
 		})
 	}
 
-<<<<<<< HEAD
-	registerIn := validRegisterTaskDefinitionInput(t)
-	registerOut, err := c.RegisterTaskDefinition(ctx, &registerIn)
-	require.NoError(t, err)
-	require.NotZero(t, registerOut)
-	require.NotZero(t, registerOut.TaskDefinition)
-
-	for tName, tCase := range testcase.ECSClientRegisteredTaskDefinitionTests(registerIn, *registerOut) {
-=======
 	for tName, tCase := range testcase.ECSClientRegisteredTaskDefinitionTests() {
->>>>>>> a7ac238e
 		t.Run(tName, func(t *testing.T) {
 			tctx, tcancel := context.WithTimeout(ctx, defaultTestTimeout)
 			defer tcancel()
 
-			resetECSAndSecretsManagerCache()
-
-			registerIn := validRegisterTaskDefinitionInput(t)
+			registerIn := testutil.ValidRegisterTaskDefinitionInput(t)
 			registerOut, err := c.RegisterTaskDefinition(ctx, &registerIn)
 			require.NoError(t, err)
 			require.NotZero(t, registerOut)
